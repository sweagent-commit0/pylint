<<<<<<< HEAD
W: 61: Attempting to unpack a non-sequence with non-sequence at line 52
W: 63: Attempting to unpack a non-sequence with non-sequence at line 63
W: 64: Attempting to unpack a non-sequence with non-sequence at line 64
W: 65: Attempting to unpack a non-sequence with non-sequence at line 9 (input.unpacking)
W: 66: Attempting to unpack a non-sequence with non-sequence at line 11 (input.unpacking)
W: 67: Attempting to unpack a non-sequence with non-sequence at line 58
W: 68: Attempting to unpack a non-sequence with non-sequence at line unknown (sys)
=======
W: 61: Attempting to unpack a non-sequence defined at line 52
W: 62: Attempting to unpack a non-sequence
W: 63: Attempting to unpack a non-sequence None
W: 64: Attempting to unpack a non-sequence 1
W: 65: Attempting to unpack a non-sequence defined at line 9 of input.unpacking
W: 66: Attempting to unpack a non-sequence defined at line 11 of input.unpacking
W: 67: Attempting to unpack a non-sequence defined at line 58
W: 68: Attempting to unpack a non-sequence
>>>>>>> 13ee941d
<|MERGE_RESOLUTION|>--- conflicted
+++ resolved
@@ -1,12 +1,3 @@
-<<<<<<< HEAD
-W: 61: Attempting to unpack a non-sequence with non-sequence at line 52
-W: 63: Attempting to unpack a non-sequence with non-sequence at line 63
-W: 64: Attempting to unpack a non-sequence with non-sequence at line 64
-W: 65: Attempting to unpack a non-sequence with non-sequence at line 9 (input.unpacking)
-W: 66: Attempting to unpack a non-sequence with non-sequence at line 11 (input.unpacking)
-W: 67: Attempting to unpack a non-sequence with non-sequence at line 58
-W: 68: Attempting to unpack a non-sequence with non-sequence at line unknown (sys)
-=======
 W: 61: Attempting to unpack a non-sequence defined at line 52
 W: 62: Attempting to unpack a non-sequence
 W: 63: Attempting to unpack a non-sequence None
@@ -15,4 +6,3 @@
 W: 66: Attempting to unpack a non-sequence defined at line 11 of input.unpacking
 W: 67: Attempting to unpack a non-sequence defined at line 58
 W: 68: Attempting to unpack a non-sequence
->>>>>>> 13ee941d
