--- conflicted
+++ resolved
@@ -27,24 +27,6 @@
 
 def infer_bases(klass):
     """ Fully infer the bases of the klass node.
-<<<<<<< HEAD
-
-    This doesn't use .ancestors(), because we need
-    the non-inferable nodes (YES nodes),
-    which can't be retrieved from .ancestors()
-    """
-    for base in klass.bases:
-        try:
-            inferit = base.infer().next()
-        except astroid.InferenceError:
-            continue
-        if inferit is YES:
-            yield inferit
-        else:
-            for base in infer_bases(inferit):
-                yield base
-=======
->>>>>>> ade118d5
 
     This doesn't use .ancestors(), because we need
     the non-inferable nodes (YES nodes),
